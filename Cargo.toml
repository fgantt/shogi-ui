[package]
name = "shogi-engine"
version = "0.1.0"
edition = "2021"

[lib]
crate-type = ["rlib"]

[[bin]]
name = "usi-engine"
path = "src/main.rs"

[[bin]]
name = "tuner"
path = "src/bin/tuner.rs"

[[bin]]
name = "analyzer"
path = "src/bin/analyzer.rs"

[[bin]]
<<<<<<< HEAD
name = "strength-tester"
path = "src/bin/strength-tester.rs"
=======
name = "move-assessor"
path = "src/bin/move_assessor.rs"
>>>>>>> e1208b35

[dependencies]
serde = { version = "1.0", features = ["derive"] }
serde_json = "1.0"
lru = "0.12"
rand = { version = "0.8", features = ["getrandom"] }
getrandom = { version = "0.2", features = ["std"] }
num_cpus = "1.0"
clap = { version = "4.0", features = ["derive"] }
thiserror = "1.0"
log = "0.4"
env_logger = "0.10"
lazy_static = "1.4"
flate2 = "1.0"

[dev-dependencies]
tempfile = "3.0"
criterion = { version = "0.5", features = ["html_reports"] }
rand = "0.8"

[profile.release]
opt-level = 3
lto = true
codegen-units = 1
panic = "abort"
debug = true

[profile.bench]
opt-level = 3
lto = true
codegen-units = 1
panic = "unwind"
debug = true

[profile.dev]
opt-level = 0
debug = true

[[bench]]
name = "tablebase_performance_benchmarks"
harness = false

[[bench]]
name = "attack_pattern_performance_benchmarks"
harness = false

[[example]]
name = "attack_pattern_demo"
path = "examples/attack_pattern_demo.rs"<|MERGE_RESOLUTION|>--- conflicted
+++ resolved
@@ -19,13 +19,10 @@
 path = "src/bin/analyzer.rs"
 
 [[bin]]
-<<<<<<< HEAD
 name = "strength-tester"
 path = "src/bin/strength-tester.rs"
-=======
 name = "move-assessor"
 path = "src/bin/move_assessor.rs"
->>>>>>> e1208b35
 
 [dependencies]
 serde = { version = "1.0", features = ["derive"] }
